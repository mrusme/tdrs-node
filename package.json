--- conflicted
+++ resolved
@@ -4,11 +4,8 @@
   "description": "TDRS Node.js module",
   "main": "lib/index.js",
   "scripts": {
-<<<<<<< HEAD
     "postinstall": "cd ext/zyre/bindings/nodejs && npm install node-ninja bindings nan prebuild && PATH=./node_modules/.bin/:$PATH ./build.sh && cd ../../../../ && mkdir -p ./build && mv ./ext/zyre/bindings/nodejs/build/Release/zyre.node ./build/zyre.node && rm -rf ./ext/libzmq ./ext/czmq ./ext/zyre/bindings/nodejs/gyp-*",
-=======
     "start": "gulp",
->>>>>>> b312e526
     "flow": "flow",
     "compile": "gulp build",
     "prepublish": "npm run compile",
